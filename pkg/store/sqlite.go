--- conflicted
+++ resolved
@@ -654,16 +654,13 @@
 func (t SQLiteStoreTransaction) CreateUTXO(utxo giga.UTXO) error {
 	// Create a new Unspent Transaction Output in the database.
 	// Updates Account 'incoming' to indicate unconfirmed funds.
-<<<<<<< HEAD
 	// For psql: "ON CONFLICT ON CONSTRAINT utxo_pkey DO UPDATE ..."
 	// Remove in the end "WHERE txn_id=$1 AND vout=$2"
-=======
 	// psql: " ..."
 	sql := create_utxo_sqlite
 	if t.store.isPostgres {
 		sql = create_utxo_psql
 	}
->>>>>>> 9a545180
 	_, err := t.tx.Exec(
 		sql, utxo.TxID, utxo.VOut, utxo.Value, utxo.ScriptHex, utxo.ScriptType, utxo.ScriptAddress,
 		utxo.AccountID, utxo.KeyIndex, utxo.IsInternal, utxo.BlockHeight,
